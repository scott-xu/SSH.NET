﻿using Renci.SshNet.IntegrationTests.Common;
using Renci.SshNet.TestTools.OpenSSH;

namespace Renci.SshNet.IntegrationTests
{
    [TestClass]
    public class KeyExchangeAlgorithmTests : IntegrationTestBase
    {
        private IConnectionInfoFactory _connectionInfoFactory;
        private RemoteSshdConfig _remoteSshdConfig;

        [TestInitialize]
        public void SetUp()
        {
            _connectionInfoFactory = new LinuxVMConnectionFactory(SshServerHostName, SshServerPort);
            _remoteSshdConfig = new RemoteSshd(new LinuxAdminConnectionFactory(SshServerHostName, SshServerPort)).OpenConfig();
        }

        [TestCleanup]
        public void TearDown()
        {
            _remoteSshdConfig?.Reset();
        }

        [TestMethod]
<<<<<<< HEAD
        [Ignore]
        public void MLKem768X25519Sha256()
        {
            _remoteSshdConfig.ClearKeyExchangeAlgorithms()
                             .AddKeyExchangeAlgorithm(KeyExchangeAlgorithm.MLKem768X25519Sha256)
                             .Update()
                             .Restart();

            using (var client = new SshClient(_connectionInfoFactory.Create()))
            {
                client.Connect();
                client.Disconnect();
            }
        }

        [TestMethod]
        [Ignore]
=======
>>>>>>> 9e1ee0a3
        public void SNtruP761X25519Sha512()
        {
            _remoteSshdConfig.ClearKeyExchangeAlgorithms()
                             .AddKeyExchangeAlgorithm(KeyExchangeAlgorithm.SNtruP761X25519Sha512)
                             .Update()
                             .Restart();

            using (var client = new SshClient(_connectionInfoFactory.Create()))
            {
                client.Connect();
                client.Disconnect();
            }
        }

        [TestMethod]
        public void SNtruP761X25519Sha512OpenSsh()
        {
            _remoteSshdConfig.ClearKeyExchangeAlgorithms()
                             .AddKeyExchangeAlgorithm(KeyExchangeAlgorithm.SNtruP761X25519Sha512OpenSsh)
                             .Update()
                             .Restart();

            using (var client = new SshClient(_connectionInfoFactory.Create()))
            {
                client.Connect();
                client.Disconnect();
            }
        }

        [TestMethod]
        public void Curve25519Sha256()
        {
            _remoteSshdConfig.ClearKeyExchangeAlgorithms()
                             .AddKeyExchangeAlgorithm(KeyExchangeAlgorithm.Curve25519Sha256)
                             .Update()
                             .Restart();

            using (var client = new SshClient(_connectionInfoFactory.Create()))
            {
                client.Connect();
                client.Disconnect();
            }
        }

        [TestMethod]
        public void Curve25519Sha256Libssh()
        {
            _remoteSshdConfig.ClearKeyExchangeAlgorithms()
                             .AddKeyExchangeAlgorithm(KeyExchangeAlgorithm.Curve25519Sha256Libssh)
                             .Update()
                             .Restart();

            using (var client = new SshClient(_connectionInfoFactory.Create()))
            {
                client.Connect();
                client.Disconnect();
            }
        }

        [TestMethod]
        public void DiffieHellmanGroup1Sha1()
        {
            _remoteSshdConfig.ClearKeyExchangeAlgorithms()
                             .AddKeyExchangeAlgorithm(KeyExchangeAlgorithm.DiffieHellmanGroup1Sha1)
                             .Update()
                             .Restart();

            using (var client = new SshClient(_connectionInfoFactory.Create()))
            {
                client.Connect();
                client.Disconnect();
            }
        }

        [TestMethod]
        public void DiffieHellmanGroup14Sha1()
        {
            _remoteSshdConfig.ClearKeyExchangeAlgorithms()
                             .AddKeyExchangeAlgorithm(KeyExchangeAlgorithm.DiffieHellmanGroup14Sha1)
                             .Update()
                             .Restart();

            using (var client = new SshClient(_connectionInfoFactory.Create()))
            {
                client.Connect();
                client.Disconnect();
            }
        }

        [TestMethod]
        public void DiffieHellmanGroup14Sha256()
        {
            _remoteSshdConfig.ClearKeyExchangeAlgorithms()
                             .AddKeyExchangeAlgorithm(KeyExchangeAlgorithm.DiffieHellmanGroup14Sha256)
                             .Update()
                             .Restart();

            using (var client = new SshClient(_connectionInfoFactory.Create()))
            {
                client.Connect();
                client.Disconnect();
            }
        }

        [TestMethod]
        public void DiffieHellmanGroup16Sha512()
        {
            _remoteSshdConfig.ClearKeyExchangeAlgorithms()
                             .AddKeyExchangeAlgorithm(KeyExchangeAlgorithm.DiffieHellmanGroup16Sha512)
                             .Update()
                             .Restart();

            using (var client = new SshClient(_connectionInfoFactory.Create()))
            {
                client.Connect();
                client.Disconnect();
            }
        }

        [TestMethod]
        [Ignore]
        public void DiffieHellmanGroup18Sha512()
        {
            _remoteSshdConfig.ClearKeyExchangeAlgorithms()
                             .AddKeyExchangeAlgorithm(KeyExchangeAlgorithm.DiffieHellmanGroup18Sha512)
                             .Update()
                             .Restart();

            using (var client = new SshClient(_connectionInfoFactory.Create()))
            {
                client.Connect();
                client.Disconnect();
            }
        }

        [TestMethod]
        public void DiffieHellmanGroupExchangeSha1()
        {
            _remoteSshdConfig.ClearKeyExchangeAlgorithms()
                             .AddKeyExchangeAlgorithm(KeyExchangeAlgorithm.DiffieHellmanGroupExchangeSha1)
                             .Update()
                             .Restart();

            using (var client = new SshClient(_connectionInfoFactory.Create()))
            {
                client.Connect();
                client.Disconnect();
            }
        }

        [TestMethod]
        public void DiffieHellmanGroupExchangeSha256()
        {
            _remoteSshdConfig.ClearKeyExchangeAlgorithms()
                             .AddKeyExchangeAlgorithm(KeyExchangeAlgorithm.DiffieHellmanGroupExchangeSha256)
                             .Update()
                             .Restart();

            using (var client = new SshClient(_connectionInfoFactory.Create()))
            {
                client.Connect();
                client.Disconnect();
            }
        }

        [TestMethod]
        public void EcdhSha2Nistp256()
        {
            _remoteSshdConfig.ClearKeyExchangeAlgorithms()
                             .AddKeyExchangeAlgorithm(KeyExchangeAlgorithm.EcdhSha2Nistp256)
                             .Update()
                             .Restart();

            using (var client = new SshClient(_connectionInfoFactory.Create()))
            {
                client.Connect();
                client.Disconnect();
            }
        }

        [TestMethod]
        public void EcdhSha2Nistp384()
        {
            _remoteSshdConfig.ClearKeyExchangeAlgorithms()
                             .AddKeyExchangeAlgorithm(KeyExchangeAlgorithm.EcdhSha2Nistp384)
                             .Update()
                             .Restart();

            using (var client = new SshClient(_connectionInfoFactory.Create()))
            {
                client.Connect();
                client.Disconnect();
            }
        }

        [TestMethod]
        public void EcdhSha2Nistp521()
        {
            _remoteSshdConfig.ClearKeyExchangeAlgorithms()
                             .AddKeyExchangeAlgorithm(KeyExchangeAlgorithm.EcdhSha2Nistp521)
                             .Update()
                             .Restart();

            using (var client = new SshClient(_connectionInfoFactory.Create()))
            {
                client.Connect();
                client.Disconnect();
            }
        }
    }
}<|MERGE_RESOLUTION|>--- conflicted
+++ resolved
@@ -23,8 +23,6 @@
         }
 
         [TestMethod]
-<<<<<<< HEAD
-        [Ignore]
         public void MLKem768X25519Sha256()
         {
             _remoteSshdConfig.ClearKeyExchangeAlgorithms()
@@ -40,9 +38,6 @@
         }
 
         [TestMethod]
-        [Ignore]
-=======
->>>>>>> 9e1ee0a3
         public void SNtruP761X25519Sha512()
         {
             _remoteSshdConfig.ClearKeyExchangeAlgorithms()
